const fs = require('fs');
const PATH = require('path');
const { Buffer } = require('buffer');
const fetch = require('node-fetch');
const NodeSSH = require('node-ssh').NodeSSH;
const stripAnsi = require('strip-ansi');
const winston = require('winston');

const { FileMagic, MagicFlags } = require('@npcz/magic');
const tempy = require('tempy');

const waitForever = () => new Promise((resolve) => resolve);

const exec = async (command) => {
  return new Promise((resolve, reject) => {
    require('child_process').exec(
      command,
      { ...process.env },
      (error, stdout, stderr) => {
        if (!process.stdout.isTTY) {
          stdout = stripAnsi(stdout);
          stderr = stripAnsi(stderr);
        }
        if (error) reject(new Error(`${command}\n\t${stdout}\n\t${stderr}`));

        resolve((stdout || stderr).slice(0, -1));
      }
    );
  });
};

const mimeType = async (opts) => {
  const { path, buffer } = opts;
  const magicFile = PATH.join(__dirname, '../assets/magic.mgc');
  if (fs.existsSync(magicFile)) FileMagic.magicFile = magicFile;
  const fileMagic = await FileMagic.getInstance();

  let tmppath;
  if (buffer) {
    tmppath = tempy.file();
    await fs.promises.writeFile(tmppath, buffer);
  }

  const [mime] = (
    fileMagic.detect(
      buffer ? tmppath : path,
      fileMagic.flags | MagicFlags.MAGIC_MIME
    ) || []
  ).split(';');

  return mime;
};

const fetchUploadData = async (opts) => {
  const { path, buffer, mimeType: mimeTypeIn } = opts;

  const size = path ? (await fs.promises.stat(path)).size : buffer.length;
  const data = path ? fs.createReadStream(path) : buffer;
  const mime = mimeTypeIn || (await mimeType(opts));

  return { mime, size, data };
};

const upload = async (opts) => {
  const { path, session } = opts;
  const endpoint = 'https://asset.cml.dev';

  const { mime, size, data: body } = await fetchUploadData(opts);
  const filename = path ? PATH.basename(path) : `file.${mime.split('/')[1]}`;

  const headers = {
    'Content-Length': size,
    'Content-Type': mime,
    'Content-Disposition': `inline; filename="${filename}"`
  };

  if (session) headers['Content-Address-Seed'] = `${session}:${path}`;

  const response = await fetch(endpoint, { method: 'POST', headers, body });
  const uri = await response.text();

  if (!uri)
    throw new Error(
      `Empty response from asset backend with status code ${response.status}`
    );

  return { uri, mime, size };
};

const randid = () => {
  return (
    Math.random().toString(36).substring(2, 7) +
    Math.random().toString(36).substring(2, 7)
  );
};

const sleep = (secs) => {
  return new Promise((resolve) => {
    setTimeout(resolve, secs * 1000);
  });
};

const isProcRunning = async (opts) => {
  const { name } = opts;

  const cmd = (() => {
    switch (process.platform) {
      case 'win32':
        return `tasklist`;
      case 'darwin':
        return `ps -ax`;
      case 'linux':
        return `ps -A`;
      default:
        return false;
    }
  })();

  return new Promise((resolve, reject) => {
    require('child_process').exec(cmd, (err, stdout) => {
      if (err) reject(err);

      resolve(stdout.toLowerCase().indexOf(name.toLowerCase()) > -1);
    });
  });
};

const watermarkUri = (opts = {}) => {
  const { uri, type } = opts;
  const url = new URL(uri);
  url.searchParams.append('cml', type);

  return url.toString();
};

const download = async (opts = {}) => {
  const { url, path } = opts;
  const res = await fetch(url);
  const stream = fs.createWriteStream(path);
  return new Promise((resolve, reject) => {
    stream.on('error', (err) => reject(err));
    res.body.pipe(stream);
    res.body.on('error', reject);
    stream.on('finish', resolve);
  });
};

const sshConnection = async (opts) => {
  const { host, username, privateKey, maxTries = 5 } = opts;

  const ssh = new NodeSSH();

  let trials = 0;
  while (true) {
    try {
      await ssh.connect({
        host,
        username,
        privateKey
      });
      break;
    } catch (err) {
      if (maxTries === trials) throw err;
      trials += 1;
      await sleep(10);
    }
  }

  return ssh;
};

const gpuPresent = async () => {
  let gpu = true;
  try {
    await exec('nvidia-smi');
  } catch (err) {
    try {
      await exec('cuda-smi');
    } catch (err) {
      gpu = false;
    }
  }

  return gpu;
};

<<<<<<< HEAD
exports.waitForever = waitForever;
=======
const tfCapture = async (command, args = [], options = {}) => {
  return new Promise((resolve, reject) => {
    const stderrCollection = [];
    const tfProc = require('child_process').spawn(command, args, options);
    tfProc.stdout.on('data', (buf) => {
      const parse = (line) => {
        if (line === '') return;
        try {
          const { '@level': level, '@message': message } = JSON.parse(line);
          if (level === 'error') {
            winston.error(`terraform error: ${message}`);
          } else {
            winston.info(message);
          }
        } catch (err) {
          winston.info(line);
        }
      };
      buf.toString('utf8').split('\n').forEach(parse);
    });
    tfProc.stderr.on('data', (buf) => {
      stderrCollection.push(buf);
    });
    tfProc.on('close', (code) => {
      if (code !== 0) {
        const stderrOutput = Buffer.concat(stderrCollection).toString('utf8');
        reject(stderrOutput);
      }
      resolve();
    });
  });
};

exports.tfCapture = tfCapture;
>>>>>>> d6e54c42
exports.exec = exec;
exports.fetchUploadData = fetchUploadData;
exports.upload = upload;
exports.randid = randid;
exports.sleep = sleep;
exports.isProcRunning = isProcRunning;
exports.watermarkUri = watermarkUri;
exports.download = download;
exports.sshConnection = sshConnection;
exports.gpuPresent = gpuPresent;<|MERGE_RESOLUTION|>--- conflicted
+++ resolved
@@ -184,9 +184,6 @@
   return gpu;
 };
 
-<<<<<<< HEAD
-exports.waitForever = waitForever;
-=======
 const tfCapture = async (command, args = [], options = {}) => {
   return new Promise((resolve, reject) => {
     const stderrCollection = [];
@@ -221,7 +218,7 @@
 };
 
 exports.tfCapture = tfCapture;
->>>>>>> d6e54c42
+exports.waitForever = waitForever;
 exports.exec = exec;
 exports.fetchUploadData = fetchUploadData;
 exports.upload = upload;
